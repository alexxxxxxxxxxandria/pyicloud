--- conflicted
+++ resolved
@@ -510,13 +510,8 @@
 
     def _get_auth_headers(self, overrides=None):
         headers = {
-<<<<<<< HEAD
             "Accept": f"{CONTENT_TYPE_JSON}, text/javascript",
             "Content-Type": CONTENT_TYPE_JSON,
-=======
-            "Accept": "*/*",
-            CONTENT_TYPE: CONTENT_TYPE_JSON,
->>>>>>> f6eddb08
             "X-Apple-OAuth-Client-Id": "d39ba9916b7251055b22c7f910e2ea796ee65e98b2ddecea8f5dde8d9d1a815d",
             "X-Apple-OAuth-Client-Type": "firstPartyAuth",
             "X-Apple-OAuth-Redirect-URI": "https://www.icloud.com",
